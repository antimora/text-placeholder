--- conflicted
+++ resolved
@@ -231,14 +231,7 @@
 #[cfg(test)]
 mod tests {
     use super::Template;
-<<<<<<< HEAD
-
-    use crate::alloc::{borrow::ToOwned, string::ToString};
-
-    #[cfg(feature = "std")]
-=======
     use std::borrow::Cow;
->>>>>>> 4e1f35de
     use std::collections::HashMap;
 
     #[cfg(not(feature = "std"))]
